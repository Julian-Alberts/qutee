--- conflicted
+++ resolved
@@ -2,11 +2,7 @@
 
 /// Query Iterator over items and their coordinates
 #[derive(Clone)]
-<<<<<<< HEAD
-pub struct QueryPoints<'a, PU, A, Item, Cap>
-=======
 pub struct QueryPoints<'a, PU, A, Item, Cap>(QuerySharedData<'a, PU, A, Item, Cap>)
->>>>>>> 7601ccb4
 where
     Cap: Capacity,
     PU: Coordinate,
@@ -23,10 +19,6 @@
     stack: Vec<QueryStackItem<'a, C, Item, Cap>>,
 }
 
-<<<<<<< HEAD
-#[derive(Clone)]
-struct InternQuery<'a, PU, Item, Cap>
-=======
 impl<'a, C, A, Item, Cap> QuerySharedData<'a, C, A, Item, Cap>
 where
     A: Area<C>,
@@ -43,7 +35,6 @@
 
 #[derive(Clone)]
 struct QueryStackItem<'a, PU, Item, Cap>
->>>>>>> 7601ccb4
 where
     Cap: Capacity,
     PU: Coordinate,
@@ -100,22 +91,12 @@
             ctx.quadrants = None
         }
 
-<<<<<<< HEAD
-            if let Some(items) = &mut ctx.items {
-                while !items.is_empty() {
-                    let item = &items[0];
-                    *items = &items[1..];
-                    if ctx.is_enclosed_by_area || self.area.contains(&item.0) {
-                        return Some(item);
-                    }
-=======
         if let Some(items) = &mut ctx.items {
             while !items.is_empty() {
                 let item = &items[0];
                 *items = &items[1..];
                 if ctx.is_enclosed_by_area || area.contains(&item.0) {
                     return Some(RetItem::from_iter_type(item));
->>>>>>> 7601ccb4
                 }
             }
             ctx.quadrants = None;
@@ -146,9 +127,6 @@
 
 /// Iterator over all items and their coordinates
 #[derive(Clone)]
-<<<<<<< HEAD
-pub struct IterPoints<'a, PU, Item, Cap>
-=======
 pub struct IterPoints<'a, PU, Item, Cap>(IterSharedData<'a, PU, Item, Cap>)
 where
     Cap: Capacity,
@@ -156,24 +134,14 @@
 
 #[derive(Clone)]
 struct IterSharedData<'a, PU, Item, Cap>
->>>>>>> 7601ccb4
-where
-    Cap: Capacity,
-    PU: Coordinate,
-{
-<<<<<<< HEAD
-    quadrants: Option<&'a [QuadTree<PU, Item, Cap>]>,
-    items: Option<&'a [(Point<PU>, Item)]>,
-    current_sub_query: Option<Box<IterPoints<'a, PU, Item, Cap>>>,
-}
-
-impl<'a, PU, Item, Cap> IterPoints<'a, PU, Item, Cap>
-=======
+where
+    Cap: Capacity,
+    PU: Coordinate,
+{
     stack: Vec<IterStackItem<'a, PU, Item, Cap>>,
 }
 
 impl<'a, C, Item, Cap> IterSharedData<'a, C, Item, Cap>
->>>>>>> 7601ccb4
 where
     Cap: Capacity,
     C: Coordinate,
@@ -197,16 +165,6 @@
     items: Option<&'a [(Point<C>, Item)]>,
 }
 
-<<<<<<< HEAD
-    fn find_next_quadrant(&mut self) -> Option<Box<IterPoints<'a, PU, Item, Cap>>> {
-        let quadrants = self.quadrants.as_mut()?;
-        if quadrants.is_empty() {
-            return None;
-        }
-        let q = &quadrants[0];
-        *quadrants = &quadrants[1..];
-        return Some(Box::new(q.iter_points()));
-=======
 impl<'a, PU, Item, Cap> IterPoints<'a, PU, Item, Cap>
 where
     Cap: Capacity,
@@ -313,32 +271,20 @@
 {
     pub(super) fn new(tree: &'a QuadTree<PU, Item, Cap>) -> Self {
         Self(IterSharedData::new(tree))
->>>>>>> 7601ccb4
-    }
-}
-
-impl<'a, PU, Item, Cap> Iterator for IterPoints<'a, PU, Item, Cap>
-where
-    Cap: Capacity,
-    PU: Coordinate,
-{
-    type Item = &'a (Point<PU>, Item);
+    }
+}
+
+impl<'a, PU, Item, Cap> Iterator for Iter<'a, PU, Item, Cap>
+where
+    Cap: Capacity,
+    PU: Coordinate,
+{
+    type Item = &'a Item;
 
     fn next(&mut self) -> Option<Self::Item> {
-<<<<<<< HEAD
-        if self.items.map(|i| !i.is_empty()).unwrap_or_default() {
-            let item = &self.items.unwrap()[0];
-            self.items = self.items.map(|i| &i[1..]);
-            return Some(item);
-        }
-        if self.current_sub_query.is_none() {
-            self.current_sub_query = self.find_next_quadrant();
-        }
-=======
         iter_next(&mut self.0)
     }
 }
->>>>>>> 7601ccb4
 
 trait FromTreeItem<Item, C>
 where
@@ -365,66 +311,4 @@
     fn from_iter_type(t: &(Point<C>, Self)) -> &Self {
         &t.1
     }
-}
-
-/// Query Iterator
-#[derive(Clone)]
-#[repr(transparent)]
-pub struct Query<'a, PU, A, Item, Cap>(QueryPoints<'a, PU, A, Item, Cap>)
-where
-    Cap: Capacity,
-    PU: Coordinate,
-    A: Area<PU>;
-
-impl<'a, PU, Item, Cap, A> Query<'a, PU, A, Item, Cap>
-where
-    Cap: Capacity,
-    PU: Coordinate,
-    A: Area<PU> + Clone,
-{
-    pub(super) fn new(tree: &'a QuadTree<PU, Item, Cap>, area: A) -> Self {
-        Self(QueryPoints::new(tree, area))
-    }
-}
-
-impl<'a, PU, A, Item, Cap> Iterator for Query<'a, PU, A, Item, Cap>
-where
-    Cap: Capacity,
-    PU: Coordinate,
-    A: Area<PU>,
-{
-    type Item = &'a Item;
-    fn next(&mut self) -> Option<Self::Item> {
-        self.0.next().map(|pos| &pos.1)
-    }
-}
-
-/// Iterator over all items
-#[derive(Clone)]
-#[repr(transparent)]
-pub struct Iter<'a, PU, Item, Cap>(IterPoints<'a, PU, Item, Cap>)
-where
-    Cap: Capacity,
-    PU: Coordinate;
-
-impl<'a, PU, Item, Cap> Iter<'a, PU, Item, Cap>
-where
-    Cap: Capacity,
-    PU: Coordinate,
-{
-    pub(super) fn new(tree: &'a QuadTree<PU, Item, Cap>) -> Self {
-        Self(IterPoints::new(tree))
-    }
-}
-
-impl<'a, PU, Item, Cap> Iterator for Iter<'a, PU, Item, Cap>
-where
-    Cap: Capacity,
-    PU: Coordinate,
-{
-    type Item = &'a Item;
-
-    fn next(&mut self) -> Option<Self::Item> {
-        self.0.next().map(|pos| &pos.1)
-    }
 }